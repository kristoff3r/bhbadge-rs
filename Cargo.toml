--- conflicted
+++ resolved
@@ -16,14 +16,10 @@
 defmt = "0.3.2"
 num-traits = { version = "0.2.15", default-features = false }
 rp2040-hal = "0.5.0"
-<<<<<<< HEAD
 padme-core = { path = "padme-core" }
-=======
 usbd-serial = "0.1.1"
 usb-device = "0.2.9"
 critical-section = "0.2.7"
-
->>>>>>> c01d87e7
 
 # Make rust-analyzer
 [[bin]]
